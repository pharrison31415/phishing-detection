import pandas as pd
from sklearn.model_selection import train_test_split
from src.preprocessor import clean_text
from src.constants import RANDOM_STATE, TEST_SIZE
from transformers import AutoTokenizer, Trainer, TrainingArguments, DistilBertForSequenceClassification
import torch
from torch.utils.data import Dataset
import evaluate
import numpy as np

def tokenize(tokenizer, text):
    return tokenizer(
        text,
        padding=True,
        truncation=True,
        max_length=64,
        return_tensors='pt' 
    )

class TextClassificationDataset(Dataset):
    def __init__(self, encodings, labels):
        self.encodings = encodings
        self.labels = labels

    def __len__(self):
        return len(self.labels)

    def __getitem__(self, idx):
        item = {key: torch.tensor(val[idx]) for key, val in self.encodings.items()}
        item['labels'] = torch.tensor(self.labels[idx])
        return item
    
def compute_metrics(eval_pred):
    accuracy_metric = evaluate.load("accuracy")
    predictions, labels = eval_pred
    predictions = np.argmax(predictions, axis=1)
    return accuracy_metric.compute(predictions=predictions, references=labels)

def bert_main():
    print("[INFO] BERT model loading and preprocessing data...")
<<<<<<< HEAD
    df = pd.read_csv("data/Enron.csv")
    df.merge(pd.read_csv("data/Nazario.csv"))
    df.merge(pd.read_csv("data/Nigerian_Fraud.csv"))
=======
    cols = ["subject", "body", "label"]
    df = pd.read_csv("data/Enron.csv", usecols=cols)
    # Use concat to stack datasets (merge performs joins and can drop rows)
    df = pd.concat(
        [
            df,
            pd.read_csv("data/Nazario.csv", usecols=cols),
            pd.read_csv("data/Nigerian_Fraud.csv", usecols=cols),
        ],
        ignore_index=True,
    )
>>>>>>> c29a31a3

    df.dropna(subset=['label'], inplace=True)

    df["text"] = "Sender: "+df["sender"].apply(clean_text) + \
    " Receiver: " + df["receiver"].apply(clean_text) + \
    " Date: " + df["date"].apply(clean_text) + \
    " Subject: " + df["subject"].apply(clean_text) + \
    " Body: " + df["body"].apply(clean_text)
    
    x = df["text"]
    y = df["label"].astype("float")

    x_train, x_other, y_train, y_other = train_test_split(
        x, y, test_size=TEST_SIZE, random_state=RANDOM_STATE
    )

    x_val, x_test, y_val, y_test = train_test_split(
        x_other, y_other, test_size=0.5, random_state=RANDOM_STATE
    )

    print("[INFO] Tokenizing text data...")
    tokenizer = AutoTokenizer.from_pretrained('distilbert-base-uncased')
    train_encodings = tokenize(tokenizer, x_train.tolist())
    val_encodings = tokenize(tokenizer, x_val.tolist())
    test_encodings = tokenize(tokenizer, x_test.tolist())
    
    train_dataset = TextClassificationDataset(train_encodings, y_train.tolist())
    val_dataset = TextClassificationDataset(val_encodings, y_val.tolist())
    test_dataset = TextClassificationDataset(test_encodings, y_test.tolist())

    print("[INFO] Initializing BERT model...")
    if torch.cuda.is_available():
        device = torch.device('cuda')
        print(f'Using GPU: {torch.cuda.get_device_name(0)}')
    else:
        device = torch.device('cpu')
        print('Using CPU')
    model = DistilBertForSequenceClassification.from_pretrained('distilbert-base-uncased', num_labels=1).to(device)
    training_args = TrainingArguments(
        output_dir='./results',
        num_train_epochs=5,
        per_device_train_batch_size=32,
        per_device_eval_batch_size=32,
        eval_strategy="epoch",
        save_strategy="epoch",
        logging_dir='./logs',
        logging_steps=10,
        fp16=True
    )

    trainer = Trainer(
        model=model,
        args=training_args,
        train_dataset=train_dataset,
        eval_dataset=val_dataset,
        compute_metrics=compute_metrics
    )
    trainer.train()

    print("[INFO] Evaluating BERT model...")
    test_results = trainer.evaluate(eval_dataset=test_dataset)
    print("Model Evaluation Summary (BERT):", test_results)<|MERGE_RESOLUTION|>--- conflicted
+++ resolved
@@ -38,11 +38,6 @@
 
 def bert_main():
     print("[INFO] BERT model loading and preprocessing data...")
-<<<<<<< HEAD
-    df = pd.read_csv("data/Enron.csv")
-    df.merge(pd.read_csv("data/Nazario.csv"))
-    df.merge(pd.read_csv("data/Nigerian_Fraud.csv"))
-=======
     cols = ["subject", "body", "label"]
     df = pd.read_csv("data/Enron.csv", usecols=cols)
     # Use concat to stack datasets (merge performs joins and can drop rows)
@@ -54,7 +49,6 @@
         ],
         ignore_index=True,
     )
->>>>>>> c29a31a3
 
     df.dropna(subset=['label'], inplace=True)
 
